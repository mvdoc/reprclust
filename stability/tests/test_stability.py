--- conflicted
+++ resolved
@@ -1,9 +1,6 @@
 from nose.tools import assert_equal, assert_true, assert_raises, \
-<<<<<<< HEAD
     assert_is_none, assert_is_instance
-=======
     assert_less_equal, assert_greater_equal
->>>>>>> 8f983267
 from numpy.testing import assert_array_equal
 import numpy as np
 from scipy.cluster.hierarchy import complete
@@ -47,28 +44,6 @@
     for method in ['ward', 'complete', 'kmeans', 'gmm']:
         for stack in [True, False]:
             for cv_likelihood in [True, False]:
-<<<<<<< HEAD
-                if cv_likelihood and method != 'gmm':
-                    assert_raises(ValueError, compute_stability_fold,
-                                  dss, idx_train, idx_test,
-                                  max_k=20, method=method,
-                                  stack=stack, cv_likelihood=cv_likelihood)
-                else:
-                    ks, ari, ami, likelihood, ari_gt, ami_gt = \
-                        compute_stability_fold(
-                            dss, idx_train, idx_test, max_k=20, method=method,
-                            stack=stack, cv_likelihood=cv_likelihood,
-                            ground_truth=ground_truth)
-                    assert_array_equal(ks, np.arange(2, 21))
-                    assert_is_instance(ari, np.ndarray)
-                    assert_is_instance(ami, np.ndarray)
-                    if cv_likelihood:
-                        assert_is_instance(likelihood, np.ndarray)
-                    else:
-                        assert_is_none(likelihood)
-                    assert_is_instance(ari_gt, np.ndarray)
-                    assert_is_instance(ami_gt, np.ndarray)
-=======
                 for stability in [True, False]:
                     if cv_likelihood and method != 'gmm':
                         assert_raises(ValueError, compute_stability_fold,
@@ -165,5 +140,4 @@
         b = generate_random_labeling(5, 10)
         rand_score = rand_stability_score(len(np.unique(a)), len(a), s)
         score = norm_stability_score(a, b, rand_score)
-        assert_greater_equal(score, 0.)
->>>>>>> 8f983267
+        assert_greater_equal(score, 0.)